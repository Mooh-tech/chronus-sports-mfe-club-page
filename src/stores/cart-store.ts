import { defineStore } from "pinia";
import { ref, computed, watch } from "vue";
import { useToast } from "vue-toastification";
import { useAuthStore } from "./login-store";

export interface Product {
  id: number;
  name: string;
  type: string;
  category: string;
  price: number;
  image: string;
  description?: string;
  stock: number;
  max_per_user: number;
  available_quantity: number;
  total_quantity: number;
  width: number; // largura em cm
  height: number; // altura em cm
  length: number; // comprimento em cm
  weight: number; // peso em kg
}

export interface CartItem {
  product: Product;
  quantity: number;
}

export interface ShippingAddress {
  cep: string;
  logradouro: string;
  numero: string;
  complemento: string;
  bairro: string;
  cidade: string;
  estado?: string;
}

export interface ShippingOption {
  id: string;
  name: string;
  price: number;
  delivery_time: number;
  company: string;
}

export const useCartStore = defineStore("cart", () => {
  const toast = useToast();
  const authStore = useAuthStore();

  // Estado
  const items = ref<CartItem[]>([]);
  const products = ref<Product[]>([]);
  const loading = ref(false);
  const loadingProducts = ref(false);
  const loadingShipping = ref(false);
  const isInitialized = ref(false);
  const shippingAddress = ref<ShippingAddress>({
    cep: "",
    logradouro: "",
    numero: "",
    complemento: "",
    bairro: "",
    cidade: "",
    estado: "",
  });
  const shippingOptions = ref<ShippingOption[]>([]);
  const selectedShipping = ref<string>("sedex");
  const donationChecked = ref(false);
  const membershipChecked = ref(false);

  // Computed
  const cartItemsCount = computed(() =>
    items.value.reduce((total, item) => total + item.quantity, 0)
  );

  const subtotal = computed(() =>
    items.value.reduce(
      (total, item) => total + item.product.price * item.quantity,
      0
    )
  );

  const shirtQuantity = computed(() =>
    items.value
      .filter((item) => item.product.type === "Camisa Oficial")
      .reduce((total, item) => total + item.quantity, 0)
  );

  const donationProduct = computed(() =>
    products.value.find(
      (p) => p.type === "lottery_ticket" && p.name.toLowerCase().includes("de")
    )
  );

  const membershipProduct = computed(() =>
    products.value.find(
      (p) =>
        p.type === "membership" && p.name.toLowerCase().includes("torcedor")
    )
  );

  const donationValue = computed(() =>
    donationChecked.value && donationProduct.value
      ? donationProduct.value.price
      : 0
  );

  const membershipValue = computed(() =>
    membershipChecked.value && membershipProduct.value
      ? membershipProduct.value.price
      : 0
  );

  const selectedShippingOption = computed(() =>
    shippingOptions.value.find((option) => option.id === selectedShipping.value)
  );

  const shippingCost = computed(() =>
    selectedShippingOption.value ? selectedShippingOption.value.price : 0
  );

  const total = computed(
    () =>
      subtotal.value +
      donationValue.value +
      membershipValue.value +
      shippingCost.value
  );

  const mainProduct = computed(() =>
    products.value.find((p) => p.type === "Camisa Oficial")
  );

  // Função para salvar carrinho no localStorage
  const saveCartToStorage = () => {
    const cartData = {
      items: items.value,
      shippingAddress: shippingAddress.value,
      donationChecked: donationChecked.value,
      membershipChecked: membershipChecked.value,
      selectedShipping: selectedShipping.value,
    };
    localStorage.setItem("chronus_cart", JSON.stringify(cartData));
  };

  // Função para carregar carrinho do localStorage
  const loadCartFromStorage = () => {
    try {
      const savedCart = localStorage.getItem("chronus_cart");
      if (savedCart) {
        const cartData = JSON.parse(savedCart);
        items.value = cartData.items || [];
        shippingAddress.value = cartData.shippingAddress || {
          cep: "",
          logradouro: "",
          numero: "",
          complemento: "",
          bairro: "",
          cidade: "",
          estado: "",
        };
        donationChecked.value = cartData.donationChecked || false;
        membershipChecked.value = cartData.membershipChecked || false;
        selectedShipping.value = cartData.selectedShipping || "sedex";
      }
    } catch (error) {
      console.error("Erro ao carregar carrinho do localStorage:", error);
      // Limpar dados corrompidos
      localStorage.removeItem("chronus_cart");
    }
  };

  // Inicializar store
  const initialize = async () => {
    if (isInitialized.value) return;

    // Carregar carrinho do localStorage
    loadCartFromStorage();

    // Carregar produtos se ainda não foram carregados
    if (products.value.length === 0) {
      await fetchProducts();
    }

    isInitialized.value = true;
  };

  // Watchers para salvar automaticamente no localStorage
  watch(items, saveCartToStorage, { deep: true });
  watch(shippingAddress, saveCartToStorage, { deep: true });
  watch(donationChecked, saveCartToStorage);
  watch(membershipChecked, saveCartToStorage);
  watch(selectedShipping, saveCartToStorage);

  // Buscar produtos
  const fetchProducts = async () => {
    if (products.value.length > 0) return; // Já carregados

    loadingProducts.value = true;
    try {
      const response = await fetch(
        "https://2c3i1rmf99.execute-api.us-east-1.amazonaws.com/develop/product"
      );
      const data = await response.json();

      if (response.ok) {
        // Normalizar os dados dos produtos
        const normalizedProducts = (data.products || data).map(
          (product: any) => ({
            ...product,
            price:
              typeof product.price === "string"
                ? parseFloat(product.price)
                : product.price,
            stock: product.stock || product.available_quantity || 100,
            max_per_user: product.max_per_user || 5,
          })
        );

        products.value = normalizedProducts;
      } else {
        toast.error("Erro ao carregar produtos");
      }
    } catch (error) {
      toast.error("Erro de conexão ao carregar produtos");
    } finally {
      loadingProducts.value = false;
    }
  };

  // Adicionar item ao carrinho
  const addToCart = (product: Product, quantity: number = 1) => {
    // Verificar se usuário está logado
    if (!authStore.isAuthenticated) {
      toast.error(
        "Para adicionar produtos ao carrinho é necessário estar logado."
      );
      return false;
    }

    // Verificar limite de camisas
    if (product.type === "Camisa Oficial") {
      const newShirtTotal = shirtQuantity.value + quantity;
      if (newShirtTotal > 5) {
        toast.warning(
          `⚠ ATENÇÃO, TORCEDOR!

Para garantir que todos os apaixonados pelo Carcará tenham acesso, a compra da Camisa Oficial Salgueiro 2025 - LOTE I está limitada a:

✅ Máximo de 5 unidades por CPF ou CNPJ

Edição especial de retorno do Carcará - estoques limitados!

Motivo:
✔ Combate à comercialização paralela
✔ Garantia de acesso justo para torcedores`,
          {
            timeout: 8000,
          }
        );
        return false;
      }
    }

    // Verificar se item já existe no carrinho
    const existingItem = items.value.find(
      (item) => item.product.id === product.id
    );

    if (existingItem) {
      const newQuantity = existingItem.quantity + quantity;
      if (newQuantity > 5) {
        toast.warning("Quantidade máxima por produto: 5 unidades");
        return false;
      }
      existingItem.quantity = newQuantity;
    } else {
      items.value.push({
        product,
        quantity: Math.min(quantity, 5),
      });
    }

    toast.success(`${product.name} adicionado ao carrinho!`);
    return true;
  };

  // Atualizar quantidade do item
  const updateQuantity = (productId: number, quantity: number) => {
    const item = items.value.find((item) => item.product.id === productId);
    if (!item) return;

    // Verificar limites
    if (quantity < 1) {
      toast.warning("Quantidade mínima: 1 unidade");
      return;
    }

    if (quantity > 5) {
      toast.warning("Quantidade máxima por produto: 5 unidades");
      return;
    }

    // Verificar limite total de camisas
    if (item.product.type === "Camisa Oficial") {
      const otherShirts = shirtQuantity.value - item.quantity;
      if (otherShirts + quantity > 5) {
        toast.warning(
          `⚠ ATENÇÃO, TORCEDOR!

Para garantir que todos os apaixonados pelo Carcará tenham acesso, a compra da Camisa Oficial Salgueiro 2025 - LOTE I está limitada a:

✅ Máximo de 5 unidades por CPF ou CNPJ

Edição especial de retorno do Carcará - estoques limitados!

Motivo:
✔ Combate à comercialização paralela
✔ Garantia de acesso justo para torcedores`,
          {
            timeout: 8000,
          }
        );
        return;
      }
    }

    item.quantity = quantity;
  };

  // Remover item do carrinho
  const removeFromCart = (productId: number) => {
    const index = items.value.findIndex(
      (item) => item.product.id === productId
    );
    if (index !== -1) {
      const item = items.value[index];
      items.value.splice(index, 1);
      toast.success(`${item.product.name} removido do carrinho`);
    }
  };

  // Buscar endereço do usuário logado
  const fetchUserAddress = async () => {
    if (!authStore.isAuthenticated || !authStore.user) return;

    try {
      const response = await fetch(
        `https://2c3i1rmf99.execute-api.us-east-1.amazonaws.com/develop/user/address/${authStore.user.id}`,
        {
          headers: {
            Authorization: `Bearer ${authStore.token}`,
          },
        }
      );

      if (response.ok) {
        const data = await response.json();
        shippingAddress.value = {
          cep: data.cep || "",
          logradouro: data.logradouro || "",
          numero: data.numero || "",
          complemento: data.complemento || "",
          bairro: data.bairro || "",
          cidade: data.cidade || "",
          estado: data.estado || "",
        };

        // Calcular frete automaticamente se tiver CEP
        if (shippingAddress.value.cep) {
          await calculateShipping(shippingAddress.value.cep);
        }
      }
    } catch (error) {
      console.error("Erro ao buscar endereço do usuário:", error);
    }
  };

  // Buscar CEP via ViaCEP
  const fetchAddressByCep = async (cep: string) => {
    if (!cep || cep.length !== 8) return;

    try {
      const response = await fetch(`https://viacep.com.br/ws/${cep}/json/`);
      const data = await response.json();

      if (!data.erro) {
        shippingAddress.value.logradouro = data.logradouro || "";
        shippingAddress.value.bairro = data.bairro || "";
        shippingAddress.value.cidade = data.localidade || "";
        shippingAddress.value.estado = data.uf || "";

        // Calcular frete após preencher endereço
        await calculateShipping(cep);
      } else {
        toast.error("CEP não encontrado");
      }
    } catch (error) {
      toast.error("Erro ao buscar CEP");
    }
  };

  // Calcular frete via MelhorEnvio (simulação)
<<<<<<< HEAD
// Configuração do MelhorEnvio
const MELHOR_ENVIO_CONFIG = {
  token:
    "eyJ0eXAiOiJKV1QiLCJhbGciOiJSUzI1NiJ9.eyJhdWQiOiIxIiwianRpIjoiMmEwNDFlMjFhNTdjMjlmYTU2YTE5MmVlMWQyYTYyOTE5Y2IyNjJmMTQwNTJlMTFmNzI2Y2FmMzliYjMwODkxMmQyNzg4MjA4ODcwMjA5MzkiLCJpYXQiOjE3NTE3OTU2MjMuMjQ5NjY1LCJuYmYiOjE3NTE3OTU2MjMuMjQ5NjY3LCJleHAiOjE3ODMzMzE2MjMuMjM4NzM1LCJzdWIiOiI5ZjUzMjYwNy1kYWMxLTRhYWItYTA1ZS00NTNhYmU1ZjgxODIiLCJzY29wZXMiOlsic2hpcHBpbmctY2FsY3VsYXRlIiwic2hpcHBpbmctY29tcGFuaWVzIl19.AckWyeYWFwTnqcvgvJkqBmBVYo4aa32XkoTPP-ypZYVjsSY14we0l4kGyU-NsdFojmCBT7-NWEHTfIlezO1dYRcjisiDzyFwbY-iZ6Zzzvo5muLx2mdt3W9mVAULfp60Wl9VsfLctvapQyLuEqvTJgp0kaMCKuzH2-zd40v_mdwSDi4vr5VInv-pxA3gWLoWlsQ7nnSX4tG8Ck7EAYLkLd1OEzzkgAbJWs97nZUI-aYdOSY3ceYiTr1F_GBxM7KED8XfnN3N79tj8Sgs9Y6mAuXHIN0FUV3RpIZJ8EOiY5C6i8ysaGADUaXWhwBohVE2xlPlsk0_qicaf7-KrctY7HNaYmMaegs661ZBLyJOWNoD7NDTadZ9O9m7ehmdRpQWaefptzWZvEkeYSOh5-0mMe3583NPHfJHn3UXkWaWt9hn_DVoHSSOO9iI2zLvNVTFGQT8XMbGPmaVBurbcuibWeNqY5uqw88lCYRkpZWFQxxsQCiyQ3KkcfhjzDFoUAgDtYDTo-yDF6fxxoczIQfrhCsCkTvYNGY7M9cDXn8mb1-qvjd3eDCdd9Qk8CR8YK4xy-OCyxaul1eFs7LBGfrY9AdF37WbOmW7TVTgbipIAtqN-TdJm3Vx6Nl0F9BI5fP8txuQABXhXq8SjX70830uqjdCvHbytrwQQKaSvWzeon8",
  userAgent: "ChronusSports assinaturas@moohtech.com", // Nome da sua loja + email
  baseUrl: "https://melhorenvio.com.br/api/v2/me", // Produção
  cepOrigem: "51021270",
};

// Função para calcular frete
const calculateShipping = async (cep: string) => {
  if (!cep || cartItemsCount.value === 0) return;

  loadingShipping.value = true;
  try {
    const cleanCep = cep.replace(/\D/g, "");

    if (cleanCep.length !== 8) {
      toast.error("CEP deve ter 8 dígitos");
      return;
    }

    // Verificar se o token está configurado
    if (!MELHOR_ENVIO_CONFIG.token) {
      throw new Error("Token do MelhorEnvio não configurado");
    }

    const shippingData = {
      from: {
        postal_code: MELHOR_ENVIO_CONFIG.cepOrigem,
      },
      to: {
        postal_code: cleanCep,
      },
      products: items.value.map((item) => ({
        id: item.product.id.toString(),
        width: 12, // Configurar dimensões reais do produto
        height: 4,
        length: 17,
        weight: 0.5,
        insurance_value: item.product.price * item.quantity,
        quantity: item.quantity,
      })),
    };

    //console.log("Enviando dados para MelhorEnvio:", shippingData);

    const response = await fetch(
      `${MELHOR_ENVIO_CONFIG.baseUrl}/shipment/calculate`,
      {
        method: "POST",
        headers: {
          "Content-Type": "application/json",
          Accept: "application/json",
          Authorization: `Bearer ${MELHOR_ENVIO_CONFIG.token}`,
          "User-Agent": MELHOR_ENVIO_CONFIG.userAgent,
        },
        body: JSON.stringify(shippingData),
      }
    );

    //    console.log("Resposta da API:", response.status);

    if (!response.ok) {
      const errorData = await response.json().catch(() => ({}));
      //console.error('Erro da API MelhorEnvio:', errorData);
      throw new Error(
        `Erro ${response.status}: ${errorData.message || "Erro na API"}`
      );
    }

    const data = await response.json();
    //console.log("Dados retornados:", data);

    // Processar resposta
    const processedOptions: ShippingOption[] = data.map((option: any) => ({
      id: option.service_id || option.id || "unknown",
      name: `${option.company?.name || "Transportadora"} - ${option.name}`,
      price: parseFloat(option.price || option.custom_price || "0"),
      delivery_time: parseInt(option.delivery_time || "0"),
      company: option.company?.name || "Transportadora",
    }));

    const validOptions = processedOptions.filter(
      (option) => option.price > 0 && option.delivery_time > 0
    );

    if (validOptions.length === 0) {
      toast.warning("Nenhuma opção de frete disponível para este CEP");
      return;
    }

    shippingOptions.value = validOptions;

    // Buscar Sedex como padrão
    const sedexOption = validOptions.find((option) =>
      option.name.toLowerCase().includes("sedex")
    );
    selectedShipping.value = sedexOption ? sedexOption.id : validOptions[0].id;

    toast.success("Frete calculado com sucesso!");
  } catch (error) {
    //console.error('Erro ao calcular frete:', error);

    // Fallback com valores simulados
    shippingOptions.value = [
      {
        id: "sedex",
        name: "Sedex",
        price: 35,
        delivery_time: 3,
        company: "Correios",
      },
      {
        id: "pac",
        name: "PAC",
        price: 25,
        delivery_time: 7,
        company: "Correios",
      },
    ];
    selectedShipping.value = "sedex";
    //toast.warning('Erro na API. Usando valores estimados de frete.');
  } finally {
    loadingShipping.value = false;
  }
};
=======
  // Configuração do MelhorEnvio
  const MELHOR_ENVIO_CONFIG = {
    token:
      "eyJ0eXAiOiJKV1QiLCJhbGciOiJSUzI1NiJ9.eyJhdWQiOiIxIiwianRpIjoiMmEwNDFlMjFhNTdjMjlmYTU2YTE5MmVlMWQyYTYyOTE5Y2IyNjJmMTQwNTJlMTFmNzI2Y2FmMzliYjMwODkxMmQyNzg4MjA4ODcwMjA5MzkiLCJpYXQiOjE3NTE3OTU2MjMuMjQ5NjY1LCJuYmYiOjE3NTE3OTU2MjMuMjQ5NjY3LCJleHAiOjE3ODMzMzE2MjMuMjM4NzM1LCJzdWIiOiI5ZjUzMjYwNy1kYWMxLTRhYWItYTA1ZS00NTNhYmU1ZjgxODIiLCJzY29wZXMiOlsic2hpcHBpbmctY2FsY3VsYXRlIiwic2hpcHBpbmctY29tcGFuaWVzIl19.AckWyeYWFwTnqcvgvJkqBmBVYo4aa32XkoTPP-ypZYVjsSY14we0l4kGyU-NsdFojmCBT7-NWEHTfIlezO1dYRcjisiDzyFwbY-iZ6Zzzvo5muLx2mdt3W9mVAULfp60Wl9VsfLctvapQyLuEqvTJgp0kaMCKuzH2-zd40v_mdwSDi4vr5VInv-pxA3gWLoWlsQ7nnSX4tG8Ck7EAYLkLd1OEzzkgAbJWs97nZUI-aYdOSY3ceYiTr1F_GBxM7KED8XfnN3N79tj8Sgs9Y6mAuXHIN0FUV3RpIZJ8EOiY5C6i8ysaGADUaXWhwBohVE2xlPlsk0_qicaf7-KrctY7HNaYmMaegs661ZBLyJOWNoD7NDTadZ9O9m7ehmdRpQWaefptzWZvEkeYSOh5-0mMe3583NPHfJHn3UXkWaWt9hn_DVoHSSOO9iI2zLvNVTFGQT8XMbGPmaVBurbcuibWeNqY5uqw88lCYRkpZWFQxxsQCiyQ3KkcfhjzDFoUAgDtYDTo-yDF6fxxoczIQfrhCsCkTvYNGY7M9cDXn8mb1-qvjd3eDCdd9Qk8CR8YK4xy-OCyxaul1eFs7LBGfrY9AdF37WbOmW7TVTgbipIAtqN-TdJm3Vx6Nl0F9BI5fP8txuQABXhXq8SjX70830uqjdCvHbytrwQQKaSvWzeon8",
    userAgent: "ChronusSports assinaturas@moohtech.com", // Nome da sua loja + email
    baseUrl: true
      ? "https://sandbox.melhorenvio.com.br/api/v2/me"
      : "https://melhorenvio.com.br/api/v2/me", // Produção
    cepOrigem: "51021270",
  };

  // Função para calcular frete
  const calculateShipping = async (cep: string) => {
    if (!cep || cartItemsCount.value === 0) return;

    loadingShipping.value = true;
    try {
      const cleanCep = cep.replace(/\D/g, "");

      if (cleanCep.length !== 8) {
        toast.error("CEP deve ter 8 dígitos");
        return;
      }

      // Verificar se o token está configurado
      if (!MELHOR_ENVIO_CONFIG.token) {
        throw new Error("Token do MelhorEnvio não configurado");
      }

      const shippingData = {
        from: {
          postal_code: MELHOR_ENVIO_CONFIG.cepOrigem,
        },
        to: {
          postal_code: cleanCep,
        },
        products: items.value.map((item) => ({
          id: item.product.id.toString(),
          width: 12, // Configurar dimensões reais do produto
          height: 4,
          length: 17,
          weight: 0.5,
          insurance_value: item.product.price * item.quantity,
          quantity: item.quantity,
        })),
      };

      console.log("Enviando dados para MelhorEnvio:", shippingData);

      const response = await fetch(
        `${MELHOR_ENVIO_CONFIG.baseUrl}/shipment/calculate`,
        {
          method: "POST",
          headers: {
            "Content-Type": "application/json",
            Accept: "application/json",
            Authorization: `Bearer ${MELHOR_ENVIO_CONFIG.token}`,
            "User-Agent": MELHOR_ENVIO_CONFIG.userAgent,
          },
          body: JSON.stringify(shippingData),
        }
      );

      console.log("Resposta da API:", response.status);

      if (!response.ok) {
        const errorData = await response.json().catch(() => ({}));
        console.error("Erro da API MelhorEnvio:", errorData);
        throw new Error(
          `Erro ${response.status}: ${errorData.message || "Erro na API"}`
        );
      }

      const data = await response.json();
      console.log("Dados retornados:", data);

      // Processar resposta
      const processedOptions: ShippingOption[] = data.map((option: any) => ({
        id: option.service_id || option.id || "unknown",
        name: `${option.company?.name || "Transportadora"} - ${option.name}`,
        price: parseFloat(option.price || option.custom_price || "0"),
        delivery_time: parseInt(option.delivery_time || "0"),
        company: option.company?.name || "Transportadora",
      }));

      const validOptions = processedOptions.filter(
        (option) => option.price > 0 && option.delivery_time > 0
      );

      if (validOptions.length === 0) {
        toast.warning("Nenhuma opção de frete disponível para este CEP");
        return;
      }

      shippingOptions.value = validOptions;

      // Buscar Sedex como padrão
      const sedexOption = validOptions.find((option) =>
        option.name.toLowerCase().includes("sedex")
      );
      selectedShipping.value = sedexOption
        ? sedexOption.id
        : validOptions[0].id;

      toast.success("Frete calculado com sucesso!");
    } catch (error) {
      console.error("Erro ao calcular frete:", error);

      // Fallback com valores simulados
      shippingOptions.value = [
        {
          id: "sedex",
          name: "Sedex",
          price: 35,
          delivery_time: 3,
          company: "Correios",
        },
        {
          id: "pac",
          name: "PAC",
          price: 25,
          delivery_time: 7,
          company: "Correios",
        },
      ];
      selectedShipping.value = "sedex";
      toast.warning("Erro na API. Usando valores estimados de frete.");
    } finally {
      loadingShipping.value = false;
    }
  };
>>>>>>> 3471c14f

  // Processar checkout
  const processCheckout = async () => {
    // Verificações anteriores permanecem iguais...
    if (!authStore.isAuthenticated) {
      toast.warning(
        'Para finalizar a compra é necessário estar logado. <a href="/login">Realize o login</a> ou <a href="/registro">registre-se</a>',
        { timeout: 5000 }
      );
      return false;
    }

    if (items.value.length === 0) {
      toast.error("Carrinho vazio");
      return false;
    }

    const addressErrors = validateShippingAddress();
    if (addressErrors.length > 0) {
      toast.error(addressErrors[0]);
      return false;
    }

    if (!selectedShippingOption.value) {
      toast.error("Selecione uma opção de entrega");
      return false;
    }

    loading.value = true;
    try {
      // Preparar payload para Stripe Checkout Session
      const checkoutPayload = {
        // Informações do cliente
        customer: {
          id: authStore.user?.id,
          email: authStore.user?.email,
          name: authStore.user?.full_name,
        },

        // URLs de redirecionamento
        success_url: `${window.location.origin}/sucesso?session_id={CHECKOUT_SESSION_ID}`,
        cancel_url: `${window.location.origin}/carrinho`,

        // Endereço de entrega
        shipping_address: {
          cep: shippingAddress.value.cep,
          logradouro: shippingAddress.value.logradouro,
          numero: shippingAddress.value.numero,
          complemento: shippingAddress.value.complemento,
          bairro: shippingAddress.value.bairro,
          cidade: shippingAddress.value.cidade,
          estado: shippingAddress.value.estado,
        },

        // Informações de frete
        shipping: {
          option_id: selectedShipping.value,
          option_name: selectedShippingOption.value?.name,
          cost: shippingCost.value * 100, // Converter para centavos
          delivery_time: selectedShippingOption.value?.delivery_time,
          company: selectedShippingOption.value?.company,
        },

        // LINHA DE ITENS ÚNICOS (Stripe line_items)
        line_items: [
          // Produtos do carrinho (camisas, etc.)
          ...items.value.map((item) => ({
            price_data: {
              currency: "brl",
              product_data: {
                name: item.product.name,
                description: item.product.description || "",
                images: item.product.image ? [item.product.image] : [],
                metadata: {
                  product_id: item.product.id.toString(),
                  product_type: item.product.type,
                },
              },
              unit_amount: Math.round(item.product.price * 100), // Centavos
            },
            quantity: item.quantity,
          })),

          // Produto de doação (se selecionado)
          ...(donationChecked.value && donationProduct.value
            ? [
                {
                  price_data: {
                    currency: "brl",
                    product_data: {
                      name: donationProduct.value.name,
                      description:
                        donationProduct.value.description ||
                        "Doação para o clube",
                      images: donationProduct.value.image
                        ? [donationProduct.value.image]
                        : [],
                      metadata: {
                        product_id: donationProduct.value.id.toString(),
                        product_type: donationProduct.value.type,
                        is_donation: "true",
                      },
                    },
                    unit_amount: Math.round(donationProduct.value.price * 100),
                  },
                  quantity: 1,
                },
              ]
            : []),

          // Frete como item de linha
          {
            price_data: {
              currency: "brl",
              product_data: {
                name: `Frete - ${selectedShippingOption.value?.name}`,
                description: `Entrega em ${selectedShippingOption.value?.delivery_time} dias úteis`,
                metadata: {
                  is_shipping: "true",
                  shipping_option_id: selectedShipping.value,
                  delivery_time:
                    selectedShippingOption.value?.delivery_time?.toString() ||
                    "0",
                },
              },
              unit_amount: Math.round(shippingCost.value * 100),
            },
            quantity: 1,
          },
        ],

        // DADOS DE ASSINATURA (se houver sócio torcedor)
        ...(membershipChecked.value && membershipProduct.value
          ? {
              subscription_data: {
                metadata: {
                  product_id: membershipProduct.value.id.toString(),
                  product_type: membershipProduct.value.type,
                  customer_id: authStore.user?.id?.toString() || "",
                },
                trial_period_days: 0, // Sem período de teste
              },
              // Adicionar o produto de membership como recurring
              line_items_subscription: [
                {
                  price_data: {
                    currency: "brl",
                    product_data: {
                      name: membershipProduct.value.name,
                      description:
                        membershipProduct.value.description || "Sócio Torcedor",
                      images: membershipProduct.value.image
                        ? [membershipProduct.value.image]
                        : [],
                      metadata: {
                        product_id: membershipProduct.value.id.toString(),
                        product_type: membershipProduct.value.type,
                        is_membership: "true",
                      },
                    },
                    unit_amount: Math.round(
                      membershipProduct.value.price * 100
                    ),
                    recurring: {
                      interval: "month",
                      interval_count: 1,
                    },
                  },
                  quantity: 1,
                },
              ],
            }
          : {}),

        // Metadados adicionais
        metadata: {
          order_type: "ecommerce",
          user_id: authStore.user?.id?.toString() || "",
          cart_items_count: items.value.length.toString(),
          has_donation: donationChecked.value.toString(),
          has_membership: membershipChecked.value.toString(),
          total_amount: Math.round(total.value * 100).toString(),
          shipping_cep: shippingAddress.value.cep,
          created_at: new Date().toISOString(),
        },

        // Configurações do Stripe
        mode:
          membershipChecked.value && membershipProduct.value
            ? "subscription"
            : "payment",
        payment_method_types: ["card", "boleto"],
        allow_promotion_codes: true,
        billing_address_collection: "auto",
        shipping_address_collection: {
          allowed_countries: ["BR"],
        },

        // Dados internos para o backend
        internal_data: {
          cart_snapshot: {
            items: items.value,
            shipping_address: shippingAddress.value,
            shipping_option: selectedShippingOption.value,
            donation_checked: donationChecked.value,
            membership_checked: membershipChecked.value,
            totals: {
              subtotal: subtotal.value,
              shipping: shippingCost.value,
              donation: donationValue.value,
              membership: membershipValue.value,
              total: total.value,
            },
          },
        },
      };

      console.log("Enviando payload para Stripe Checkout:", checkoutPayload);

      // Enviar para o backend
      const response = await fetch(
        "https://2c3i1rmf99.execute-api.us-east-1.amazonaws.com/develop/stripe/checkout",
        {
          method: "POST",
          headers: {
            "Content-Type": "application/json",
            Authorization: `Bearer ${authStore.token}`,
          },
          body: JSON.stringify(checkoutPayload),
        }
      );

      if (!response.ok) {
        const errorData = await response.json().catch(() => ({}));
        throw new Error(errorData.message || "Erro ao processar checkout");
      }

      const checkoutResult = await response.json();
      console.log("Resposta do backend:", checkoutResult);

      // Processar resposta do backend
      return await handleCheckoutResponse(checkoutResult);
    } catch (error: any) {
      console.error("Erro no checkout:", error);
      toast.error(`Erro ao processar pedido: ${error.message}`);
      return false;
    } finally {
      loading.value = false;
    }
  };

  // Nova função para tratar resposta do backend
  const handleCheckoutResponse = async (checkoutResult: any) => {
    try {
      // Caso 1: Stripe Checkout Session criada com sucesso
      if (checkoutResult.success && checkoutResult.checkout_url) {
        toast.success("Redirecionando para pagamento...");

        // Salvar dados do pedido temporariamente (para recuperar depois)
        const orderData = {
          session_id: checkoutResult.session_id,
          order_id: checkoutResult.order_id,
          total_amount: total.value,
          items_count: items.value.length,
          created_at: new Date().toISOString(),
        };
        localStorage.setItem(
          "chronus_pending_order",
          JSON.stringify(orderData)
        );

        // Aguardar um pouco antes de redirecionar
        await new Promise((resolve) => setTimeout(resolve, 1000));

        // Redirecionar para o Stripe Checkout
        window.location.href = checkoutResult.checkout_url;
        return true;
      }

      // Caso 2: Pagamento processado diretamente (não deveria acontecer com Checkout Session)
      else if (checkoutResult.success && checkoutResult.payment_confirmed) {
        toast.success("Pagamento confirmado! Redirecionando...");
        clearCart();

        // Redirecionar para página de sucesso
        setTimeout(() => {
          window.location.href = "/sucesso";
        }, 2000);
        return true;
      }

      // Caso 3: Erro conhecido do backend
      else if (!checkoutResult.success && checkoutResult.error) {
        toast.error(checkoutResult.error);
        return false;
      }

      // Caso 4: Resposta inesperada
      else {
        console.warn("Resposta inesperada do backend:", checkoutResult);
        toast.warning("Resposta inesperada do servidor. Tente novamente.");
        return false;
      }
    } catch (error) {
      console.error("Erro ao processar resposta do checkout:", error);
      toast.error("Erro ao processar resposta do servidor");
      return false;
    }
  };

  // Nova função para verificar status de pedido pendente (útil para quando o usuário volta)
  const checkPendingOrder = async () => {
    try {
      const pendingOrderData = localStorage.getItem("chronus_pending_order");
      if (!pendingOrderData) return;

      const orderData = JSON.parse(pendingOrderData);

      // Verificar se o pedido ainda está pendente (opcional)
      // Você pode fazer uma chamada para o backend para verificar o status

      // Se passou mais de 1 hora, limpar dados pendentes
      const oneHourAgo = new Date(Date.now() - 60 * 60 * 1000);
      if (new Date(orderData.created_at) < oneHourAgo) {
        localStorage.removeItem("chronus_pending_order");
      }
    } catch (error) {
      console.error("Erro ao verificar pedido pendente:", error);
      localStorage.removeItem("chronus_pending_order");
    }
  };
  const oneTimeTotal = computed(
    () => subtotal.value + shippingCost.value + donationValue.value
  );

  const subscriptionTotal = computed(() => membershipValue.value);

  const hasSubscriptionItems = computed(
    () => membershipChecked.value && membershipProduct.value
  );

  const hasOneTimeItems = computed(
    () =>
      items.value.length > 0 || (donationChecked.value && donationProduct.value)
  );
  const validateShippingAddress = (): string[] => {
    const errors: string[] = [];

    // Validar CEP
    if (!shippingAddress.value.cep || shippingAddress.value.cep.trim() === "") {
      errors.push("CEP é obrigatório");
    } else {
      const cepLimpo = shippingAddress.value.cep.replace(/\D/g, "");
      if (cepLimpo.length !== 8) {
        errors.push("CEP deve ter 8 dígitos");
      }
    }

    // Validar logradouro
    if (
      !shippingAddress.value.logradouro ||
      shippingAddress.value.logradouro.trim() === ""
    ) {
      errors.push("Logradouro é obrigatório");
    }

    // Validar número
    if (
      !shippingAddress.value.numero ||
      shippingAddress.value.numero.trim() === ""
    ) {
      errors.push("Número é obrigatório");
    }

    // Validar bairro
    if (
      !shippingAddress.value.bairro ||
      shippingAddress.value.bairro.trim() === ""
    ) {
      errors.push("Bairro é obrigatório");
    }

    // Validar cidade
    if (
      !shippingAddress.value.cidade ||
      shippingAddress.value.cidade.trim() === ""
    ) {
      errors.push("Cidade é obrigatória");
    }

    return errors;
  };

  const isAddressValid = computed(() => {
    return validateShippingAddress().length === 0;
  });

  const canCheckout = computed(() => {
    return (
      authStore.isAuthenticated &&
      items.value.length > 0 &&
      isAddressValid.value &&
      selectedShippingOption.value !== null
    );
  });

  // Limpar carrinho
  const clearCart = () => {
    items.value = [];
    donationChecked.value = false;
    membershipChecked.value = false;
    shippingOptions.value = [];
    selectedShipping.value = "sedex";
    // Também remover do localStorage
    localStorage.removeItem("chronus_cart");
  };

  return {
    // Estado
    items,
    products,
    loading,
    loadingProducts,
    loadingShipping,
    isInitialized,
    shippingAddress,
    shippingOptions,
    selectedShipping,
    donationChecked,
    membershipChecked,

    // Computed
    cartItemsCount,
    subtotal,
    shirtQuantity,
    donationProduct,
    membershipProduct,
    donationValue,
    membershipValue,
    shippingCost,
    total,
    mainProduct,
    selectedShippingOption,
    isAddressValid, // ✅ Novo computed
    canCheckout, // ✅ Novo computed

    // Ações
    initialize,
    fetchProducts,
    addToCart,
    updateQuantity,
    removeFromCart,
    fetchUserAddress,
    fetchAddressByCep,
    calculateShipping,
    processCheckout,
    clearCart,
    validateShippingAddress, // ✅ Nova função

    oneTimeTotal,
    subscriptionTotal,
    hasSubscriptionItems,
    hasOneTimeItems,
    handleCheckoutResponse, // ✅ Nova função
    checkPendingOrder, // ✅ Nova função
  };
});<|MERGE_RESOLUTION|>--- conflicted
+++ resolved
@@ -402,7 +402,6 @@
   };
 
   // Calcular frete via MelhorEnvio (simulação)
-<<<<<<< HEAD
 // Configuração do MelhorEnvio
 const MELHOR_ENVIO_CONFIG = {
   token:
@@ -412,9 +411,9 @@
   cepOrigem: "51021270",
 };
 
-// Função para calcular frete
-const calculateShipping = async (cep: string) => {
-  if (!cep || cartItemsCount.value === 0) return;
+  // Função para calcular frete
+  const calculateShipping = async (cep: string) => {
+    if (!cep || cartItemsCount.value === 0) return;
 
   loadingShipping.value = true;
   try {
@@ -530,139 +529,6 @@
     loadingShipping.value = false;
   }
 };
-=======
-  // Configuração do MelhorEnvio
-  const MELHOR_ENVIO_CONFIG = {
-    token:
-      "eyJ0eXAiOiJKV1QiLCJhbGciOiJSUzI1NiJ9.eyJhdWQiOiIxIiwianRpIjoiMmEwNDFlMjFhNTdjMjlmYTU2YTE5MmVlMWQyYTYyOTE5Y2IyNjJmMTQwNTJlMTFmNzI2Y2FmMzliYjMwODkxMmQyNzg4MjA4ODcwMjA5MzkiLCJpYXQiOjE3NTE3OTU2MjMuMjQ5NjY1LCJuYmYiOjE3NTE3OTU2MjMuMjQ5NjY3LCJleHAiOjE3ODMzMzE2MjMuMjM4NzM1LCJzdWIiOiI5ZjUzMjYwNy1kYWMxLTRhYWItYTA1ZS00NTNhYmU1ZjgxODIiLCJzY29wZXMiOlsic2hpcHBpbmctY2FsY3VsYXRlIiwic2hpcHBpbmctY29tcGFuaWVzIl19.AckWyeYWFwTnqcvgvJkqBmBVYo4aa32XkoTPP-ypZYVjsSY14we0l4kGyU-NsdFojmCBT7-NWEHTfIlezO1dYRcjisiDzyFwbY-iZ6Zzzvo5muLx2mdt3W9mVAULfp60Wl9VsfLctvapQyLuEqvTJgp0kaMCKuzH2-zd40v_mdwSDi4vr5VInv-pxA3gWLoWlsQ7nnSX4tG8Ck7EAYLkLd1OEzzkgAbJWs97nZUI-aYdOSY3ceYiTr1F_GBxM7KED8XfnN3N79tj8Sgs9Y6mAuXHIN0FUV3RpIZJ8EOiY5C6i8ysaGADUaXWhwBohVE2xlPlsk0_qicaf7-KrctY7HNaYmMaegs661ZBLyJOWNoD7NDTadZ9O9m7ehmdRpQWaefptzWZvEkeYSOh5-0mMe3583NPHfJHn3UXkWaWt9hn_DVoHSSOO9iI2zLvNVTFGQT8XMbGPmaVBurbcuibWeNqY5uqw88lCYRkpZWFQxxsQCiyQ3KkcfhjzDFoUAgDtYDTo-yDF6fxxoczIQfrhCsCkTvYNGY7M9cDXn8mb1-qvjd3eDCdd9Qk8CR8YK4xy-OCyxaul1eFs7LBGfrY9AdF37WbOmW7TVTgbipIAtqN-TdJm3Vx6Nl0F9BI5fP8txuQABXhXq8SjX70830uqjdCvHbytrwQQKaSvWzeon8",
-    userAgent: "ChronusSports assinaturas@moohtech.com", // Nome da sua loja + email
-    baseUrl: true
-      ? "https://sandbox.melhorenvio.com.br/api/v2/me"
-      : "https://melhorenvio.com.br/api/v2/me", // Produção
-    cepOrigem: "51021270",
-  };
-
-  // Função para calcular frete
-  const calculateShipping = async (cep: string) => {
-    if (!cep || cartItemsCount.value === 0) return;
-
-    loadingShipping.value = true;
-    try {
-      const cleanCep = cep.replace(/\D/g, "");
-
-      if (cleanCep.length !== 8) {
-        toast.error("CEP deve ter 8 dígitos");
-        return;
-      }
-
-      // Verificar se o token está configurado
-      if (!MELHOR_ENVIO_CONFIG.token) {
-        throw new Error("Token do MelhorEnvio não configurado");
-      }
-
-      const shippingData = {
-        from: {
-          postal_code: MELHOR_ENVIO_CONFIG.cepOrigem,
-        },
-        to: {
-          postal_code: cleanCep,
-        },
-        products: items.value.map((item) => ({
-          id: item.product.id.toString(),
-          width: 12, // Configurar dimensões reais do produto
-          height: 4,
-          length: 17,
-          weight: 0.5,
-          insurance_value: item.product.price * item.quantity,
-          quantity: item.quantity,
-        })),
-      };
-
-      console.log("Enviando dados para MelhorEnvio:", shippingData);
-
-      const response = await fetch(
-        `${MELHOR_ENVIO_CONFIG.baseUrl}/shipment/calculate`,
-        {
-          method: "POST",
-          headers: {
-            "Content-Type": "application/json",
-            Accept: "application/json",
-            Authorization: `Bearer ${MELHOR_ENVIO_CONFIG.token}`,
-            "User-Agent": MELHOR_ENVIO_CONFIG.userAgent,
-          },
-          body: JSON.stringify(shippingData),
-        }
-      );
-
-      console.log("Resposta da API:", response.status);
-
-      if (!response.ok) {
-        const errorData = await response.json().catch(() => ({}));
-        console.error("Erro da API MelhorEnvio:", errorData);
-        throw new Error(
-          `Erro ${response.status}: ${errorData.message || "Erro na API"}`
-        );
-      }
-
-      const data = await response.json();
-      console.log("Dados retornados:", data);
-
-      // Processar resposta
-      const processedOptions: ShippingOption[] = data.map((option: any) => ({
-        id: option.service_id || option.id || "unknown",
-        name: `${option.company?.name || "Transportadora"} - ${option.name}`,
-        price: parseFloat(option.price || option.custom_price || "0"),
-        delivery_time: parseInt(option.delivery_time || "0"),
-        company: option.company?.name || "Transportadora",
-      }));
-
-      const validOptions = processedOptions.filter(
-        (option) => option.price > 0 && option.delivery_time > 0
-      );
-
-      if (validOptions.length === 0) {
-        toast.warning("Nenhuma opção de frete disponível para este CEP");
-        return;
-      }
-
-      shippingOptions.value = validOptions;
-
-      // Buscar Sedex como padrão
-      const sedexOption = validOptions.find((option) =>
-        option.name.toLowerCase().includes("sedex")
-      );
-      selectedShipping.value = sedexOption
-        ? sedexOption.id
-        : validOptions[0].id;
-
-      toast.success("Frete calculado com sucesso!");
-    } catch (error) {
-      console.error("Erro ao calcular frete:", error);
-
-      // Fallback com valores simulados
-      shippingOptions.value = [
-        {
-          id: "sedex",
-          name: "Sedex",
-          price: 35,
-          delivery_time: 3,
-          company: "Correios",
-        },
-        {
-          id: "pac",
-          name: "PAC",
-          price: 25,
-          delivery_time: 7,
-          company: "Correios",
-        },
-      ];
-      selectedShipping.value = "sedex";
-      toast.warning("Erro na API. Usando valores estimados de frete.");
-    } finally {
-      loadingShipping.value = false;
-    }
-  };
->>>>>>> 3471c14f
 
   // Processar checkout
   const processCheckout = async () => {
